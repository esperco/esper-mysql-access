(*
  Asynchronous access to MySQL relying on a pool of processes,
  each in charge of one database connection.
*)

open Log
open Printf
open Lwt

let db_settings () =
  let conf = Config.get () in
  {
    Mysql.dbhost = Some conf.Config_t.db_host;
    dbname = Some conf.Config_t.db_name;
    dbport = None;
    dbpwd = None;
    dbuser = Some "root";
    dbsocket = None;
  }

(* called only in a worker *)
let connect () =
  Mysql.connect (db_settings ())

let get_connection dbd_ref =
  match !dbd_ref with
    | None ->
        let dbd = connect () in
        dbd_ref := Some dbd;
        dbd
    | Some dbd ->
        try Mysql.ping dbd; dbd
        with Mysql.Error msg ->
          let dbd = connect () in
          dbd_ref := Some dbd;
          dbd

type worker_env = {
  dbd_ref : Mysql.dbd option ref;
}

(* Thread-local storage, keyed by thread ID *)
let tls = Hashtbl.create 100

let make_protector () =
  let mutex = Mutex.create () in
  let protect f =
    try
      Mutex.lock mutex;
      let result = f () in
      Mutex.unlock mutex;
      result
    with e ->
      Mutex.unlock mutex;
      raise e
  in
  protect

let init_worker () : worker_env = {
  dbd_ref = ref None;
}

let getenv =
  let protect = make_protector () in
  let get () =
    let k = Thread.self () in
    try Hashtbl.find tls k
    with Not_found ->
      let v = init_worker () in
      protect (fun () ->
        Hashtbl.add tls k v
      );
      v
  in
  get

(*
  Call a function that should run in one of the threads of the pool.
*)
<<<<<<< HEAD
let current_pool = ref None

let pool_size = 10

let get_current_pool () =
  match !current_pool with
      None ->
        let pool =
          Nproc.Full.create pool_size
            (fun () -> Lwt.return ())
            env
        in
        current_pool := Some pool;
        pool
    | Some x -> x

let pool () = fst (get_current_pool ())

let close_pool () =
  match !current_pool with
      None -> return ()
    | Some (x, _) ->
        current_pool := None;
        Nproc.Full.close x

let call user_f =
  let f service env () =
    user_f env in
  let p = pool () in
  Nproc.Full.submit p ~f ()
=======
let call user_f =
  let f () =
    let worker_env = getenv () in
    user_f worker_env
  in
  Lwt_preemptive.detach f ()

>>>>>>> 2cfc1c2f

(*****)

type exec_result =
    Result of Mysql.result
  | Error of string

let unwrap_result (x : exec_result) : Mysql.result =
  match x with
      Result y -> y
    | Error s -> failwith s

let mysql_exec statement handler =
  call (fun env ->
    let exec_result =
      try
        let dbd = get_connection env.dbd_ref in
        let result = Mysql.exec dbd statement in
        match Mysql.errmsg dbd with
            None -> Result result
          | Some s -> Error ("mysql error " ^ s)
      with e ->
        match e with
            Mysql.Error s -> Error ("mysql error " ^ s)
          | e ->
              Error
                ("exception raised by Mysql.exec: " ^ (string_of_exn e))
    in
    (* Exceptions raised by handler are caught and logged in the worker
       because they can't be marshalled. *)
    handler exec_result
  )

let test () =
  Lwt_main.run (
    mysql_exec "create database if not exists mytest;" ignore >>= fun () ->
    return true
  )

let tests = [ "basic nproc test", test ]<|MERGE_RESOLUTION|>--- conflicted
+++ resolved
@@ -76,47 +76,14 @@
 
 (*
   Call a function that should run in one of the threads of the pool.
+  The maximum number of threads could be configured with Lwt_preemptive.init.
 *)
-<<<<<<< HEAD
-let current_pool = ref None
-
-let pool_size = 10
-
-let get_current_pool () =
-  match !current_pool with
-      None ->
-        let pool =
-          Nproc.Full.create pool_size
-            (fun () -> Lwt.return ())
-            env
-        in
-        current_pool := Some pool;
-        pool
-    | Some x -> x
-
-let pool () = fst (get_current_pool ())
-
-let close_pool () =
-  match !current_pool with
-      None -> return ()
-    | Some (x, _) ->
-        current_pool := None;
-        Nproc.Full.close x
-
-let call user_f =
-  let f service env () =
-    user_f env in
-  let p = pool () in
-  Nproc.Full.submit p ~f ()
-=======
 let call user_f =
   let f () =
     let worker_env = getenv () in
     user_f worker_env
   in
   Lwt_preemptive.detach f ()
-
->>>>>>> 2cfc1c2f
 
 (*****)
 
